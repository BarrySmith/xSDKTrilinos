--- conflicted
+++ resolved
@@ -625,14 +625,10 @@
 
   // Tell the solver whether to output convergence information
   if(verbosity_ & IterationDetails || verbosity_ & StatusTestDetails) {
-<<<<<<< HEAD
     PetscViewerAndFormat *vf;
     ierr = PetscViewerAndFormatCreate(PETSC_VIEWER_STDOUT_(PetscObjectComm((PetscObject)solve)),PETSC_VIEWER_DEFAULT);CHKERRQ(ierr);
     ierr = PetscObjectDereference((PetscObject)vf->viewer);CHKERRQ(ierr);
     ierr = KSPMonitorSet(solver, (PetscErrorCode (*)(KSP,PetscInt,PetscReal,void*))KSPMonitorDefault, vf, (PetscErrorCode (*)(void**))PetscViewerAndFormatDestroy); CHKERRCONTINUE(ierr);
-=======
-//    ierr = KSPMonitorSet(solver, KSPMonitorDefault, NULL, NULL); CHKERRCONTINUE(ierr);
->>>>>>> 31f63da8
   }
 
   // Wrap the Trilinos Operator in a PETSc Mat
